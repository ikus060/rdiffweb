--- conflicted
+++ resolved
@@ -107,7 +107,6 @@
 
 # Changelog
 
-<<<<<<< HEAD
 ## Next Release - 2.5.0
 
 This next release focus on multi-factor-authentication as a measure to increase security of user's account.
@@ -136,10 +135,6 @@
 * `session-dir` is deprecated and should be replace by `rate-limit-dir`. User's session are stored in database.
 * previous `.css` customization are not barkward compatible
 
-## 2.4.1 (2022-09-08)
-
-* Add Clickjacking Defense
-=======
 ## 2.4.2 (2022-09-12)
 
 This releases include a security fix. If you are using an earlier version, you should upgrade to this release immediately.
@@ -154,7 +149,6 @@
 
 * Add Clickjacking Defense [CVE-2022-3167](https://nvd.nist.gov/vuln/detail/CVE-2022-3167)
 * Drop Ubuntu Hirsute & Impish (End-of-life)
->>>>>>> 73a369a3
 
 ## 2.4.0 (2022-06-21)
 
