--- conflicted
+++ resolved
@@ -128,7 +128,6 @@
 
 # Changelog
 
-<<<<<<< HEAD
 # Next Release
 
 * Adjusted table filter button labels for better clarity
@@ -142,8 +141,6 @@
 * Use forking instead of subprocess to restore files
 * Fix changes dates reported to exclude '.missing' entries
 * Fix display of filename containing `<` or `>` in file statistics view
-=======
-=======
 
 ## 2.9.7 (2025-02-19)
 
@@ -153,7 +150,6 @@
 
 * Remove Ubuntu Mantic & Ubuntu Lunar
 * Explicitly declare pytz dependency
->>>>>>> c226f645
 
 ## 2.9.5 (2024-11-05)
 
