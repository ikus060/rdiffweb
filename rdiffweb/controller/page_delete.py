--- conflicted
+++ resolved
@@ -1,109 +1,84 @@
-# -*- coding: utf-8 -*-
-# rdiffweb, A web interface to rdiff-backup repositories
-# Copyright (C) 2012-2021 rdiffweb contributors
-#
-# This program is free software: you can redistribute it and/or modify
-# it under the terms of the GNU General Public License as published by
-# the Free Software Foundation, either version 3 of the License, or
-# (at your option) any later version.
-#
-# This program is distributed in the hope that it will be useful,
-# but WITHOUT ANY WARRANTY; without even the implied warranty of
-# MERCHANTABILITY or FITNESS FOR A PARTICULAR PURPOSE.  See the
-# GNU General Public License for more details.
-#
-# You should have received a copy of the GNU General Public License
-# along with this program.  If not, see <http://www.gnu.org/licenses/>.
-'''
-Created on Apr. 5, 2021
-
-@author: Patrik Dufresne <patrik@ikus-soft.com>
-'''
-# Define the logger
-
-import logging
-import os
-
-import cherrypy
-from wtforms.fields.core import StringField
-from wtforms.validators import DataRequired, ValidationError
-
-from rdiffweb.controller import Controller
-from rdiffweb.controller.dispatch import poppath
-from rdiffweb.controller.filter_authorization import is_maintainer
-from rdiffweb.controller.form import CherryForm
-from rdiffweb.core.librdiff import AccessDeniedError, DoesNotExistError
-<<<<<<< HEAD
-from rdiffweb.core.model import RepoObject
-from rdiffweb.tools.i18n import gettext_lazy as _
-=======
-from rdiffweb.core.rdw_templating import url_for
-from rdiffweb.tools.i18n import ugettext as _
->>>>>>> 422791ea
-
-_logger = logging.getLogger(__name__)
-
-
-class DeleteRepoForm(CherryForm):
-    confirm = StringField(_('Confirmation'), validators=[DataRequired()])
-
-    def validate_confirm(self, field):
-        if self.confirm.data != self.expected_confirm:
-            raise ValidationError(_('Invalid value, must be: %s') % self.expected_confirm)
-
-
-@poppath()
-class DeletePage(Controller):
-    @cherrypy.expose
-    @cherrypy.tools.errors(
-        error_table={
-            DoesNotExistError: 404,
-            AccessDeniedError: 403,
-        }
-    )
-    def default(self, path=b"", **kwargs):
-        # Check permissions on path/repo
-        repo, path = RepoObject.get_repo_path(path)
-        # Check if path exists with fstats
-        path_obj = repo.fstat(path)
-        # Check user's permissions
-        is_maintainer()
-
-        # validate form
-        form = DeleteRepoForm()
-<<<<<<< HEAD
-        if not form.validate():
-            raise cherrypy.HTTPError(400, form.error_message)
-
-        # Validate the name
-        if form.confirm.data != path_obj.display_name:
-            _logger.info("do not delete repo, bad confirmation %r != %r", form.confirm.data, path_obj.display_name)
-            raise cherrypy.HTTPError(400, 'bad confirmation')
-
-        # Delete repository in background using a schedule task.
-        repo.expire()
-        scheduled = cherrypy.engine.publish('schedule_task', self.delete_repo_path, repo.repoid, path)
-        assert scheduled
-        raise cherrypy.HTTPRedirect(form.redirect.data)
-
-    def delete_repo_path(self, repoid, path):
-        repo = RepoObject.query.filter(RepoObject.repoid == repoid).first()
-        repo.delete(path)
-
-=======
-        form.expected_confirm = path_obj.display_name
-        if form.is_submitted():
-            if form.validate():
-                cherrypy.engine.publish('schedule_task', repo.delete, path)
-                # Redirect to parent folder or to root if repo get deleted
-                if path_obj.isroot:
-                    raise cherrypy.HTTPRedirect(url_for('/'))
-                else:
-                    parent_path = repo.fstat(os.path.dirname(path_obj.path))
-                    raise cherrypy.HTTPRedirect(url_for('browse', repo, parent_path))
-            else:
-                raise cherrypy.HTTPError(400, form.error_message)
-        else:
-            raise cherrypy.HTTPError(405)
-
->>>>>>> 422791ea
+# -*- coding: utf-8 -*-
+# rdiffweb, A web interface to rdiff-backup repositories
+# Copyright (C) 2012-2021 rdiffweb contributors
+#
+# This program is free software: you can redistribute it and/or modify
+# it under the terms of the GNU General Public License as published by
+# the Free Software Foundation, either version 3 of the License, or
+# (at your option) any later version.
+#
+# This program is distributed in the hope that it will be useful,
+# but WITHOUT ANY WARRANTY; without even the implied warranty of
+# MERCHANTABILITY or FITNESS FOR A PARTICULAR PURPOSE.  See the
+# GNU General Public License for more details.
+#
+# You should have received a copy of the GNU General Public License
+# along with this program.  If not, see <http://www.gnu.org/licenses/>.
+'''
+Created on Apr. 5, 2021
+
+@author: Patrik Dufresne <patrik@ikus-soft.com>
+'''
+# Define the logger
+
+import logging
+import os
+
+import cherrypy
+from wtforms.fields.core import StringField
+from wtforms.validators import DataRequired, ValidationError
+
+from rdiffweb.controller import Controller
+from rdiffweb.controller.dispatch import poppath
+from rdiffweb.controller.filter_authorization import is_maintainer
+from rdiffweb.controller.form import CherryForm
+from rdiffweb.core.librdiff import AccessDeniedError, DoesNotExistError
+from rdiffweb.core.model import RepoObject
+from rdiffweb.core.rdw_templating import url_for
+from rdiffweb.tools.i18n import gettext_lazy as _
+
+_logger = logging.getLogger(__name__)
+
+
+class DeleteRepoForm(CherryForm):
+    confirm = StringField(_('Confirmation'), validators=[DataRequired()])
+
+    def validate_confirm(self, field):
+        if self.confirm.data != self.expected_confirm:
+            raise ValidationError(_('Invalid value, must be: %s') % self.expected_confirm)
+
+
+@poppath()
+class DeletePage(Controller):
+    @cherrypy.expose
+    @cherrypy.tools.errors(
+        error_table={
+            DoesNotExistError: 404,
+            AccessDeniedError: 403,
+        }
+    )
+    def default(self, path=b"", **kwargs):
+        # Check permissions on path/repo
+        repo, path = RepoObject.get_repo_path(path)
+        # Check if path exists with fstats
+        path_obj = repo.fstat(path)
+        # Check user's permissions
+        is_maintainer()
+
+        # validate form
+        form = DeleteRepoForm()
+
+        form.expected_confirm = path_obj.display_name
+        if form.is_submitted():
+            if form.validate():
+                cherrypy.engine.publish('schedule_task', repo.delete, path)
+                # Redirect to parent folder or to root if repo get deleted
+                if path_obj.isroot:
+                    raise cherrypy.HTTPRedirect(url_for('/'))
+                else:
+                    parent_path = repo.fstat(os.path.dirname(path_obj.path))
+                    raise cherrypy.HTTPRedirect(url_for('browse', repo, parent_path))
+            else:
+                raise cherrypy.HTTPError(400, form.error_message)
+        else:
+            raise cherrypy.HTTPError(405)