--- conflicted
+++ resolved
@@ -78,14 +78,10 @@
             ),
         ]
     )
-<<<<<<< HEAD
     @skipIf(rdiff_backup_version() < (2, 0, 1), "rdiff-backup-delete is available since 2.0.1")
-    def test_delete_path(self, unused, username, path, confirmation, expected_status, expected_history_status):
-=======
     def test_delete_path(
         self, unused, username, path, confirmation, expected_status, expected_history_status, expected_redirect=None
     ):
->>>>>>> 422791ea
         # When trying to delete a file or a folder with a confirmation
         self._delete(username, path, confirmation)
         # Then a status is returned
@@ -209,13 +205,8 @@
         # Login as maintainer
         self._login('user', 'password')
 
-<<<<<<< HEAD
-        # Try to delete our own repo
-        self._delete('user', 'testcases', 'testcases', redirect='/admin/repos/')
-=======
         # Try to delete own own repo
         self._delete('user', 'testcases', 'testcases')
->>>>>>> 422791ea
         self.assertStatus(403)
 
         # Check database don't change
@@ -232,10 +223,10 @@
 
     def test_delete_method_get(self):
         # Given a user with repo
-        self.assertEqual(['broker-repo', 'testcases'], [r.name for r in self.app.store.get_user('admin').repo_objs])
+        self.assertEqual(['broker-repo', 'testcases'], [r.name for r in UserObject.get_user('admin').repo_objs])
         # When trying to deleted repo with GET method
         self.getPage("/delete/" + self.USERNAME + "/" + self.REPO + "/?confirm=" + self.REPO, method="GET")
         # Then An error is returned
         self.assertStatus(405)
         # Then repo still exists
-        self.assertEqual(['broker-repo', 'testcases'], [r.name for r in self.app.store.get_user('admin').repo_objs])+        self.assertEqual(['broker-repo', 'testcases'], [r.name for r in UserObject.get_user('admin').repo_objs])