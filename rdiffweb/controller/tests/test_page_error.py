# -*- coding: utf-8 -*-
# rdiffweb, A web interface to rdiff-backup repositories
# Copyright (C) 2012-2021 rdiffweb contributors
#
# This program is free software: you can redistribute it and/or modify
# it under the terms of the GNU General Public License as published by
# the Free Software Foundation, either version 3 of the License, or
# (at your option) any later version.
#
# This program is distributed in the hope that it will be useful,
# but WITHOUT ANY WARRANTY; without even the implied warranty of
# MERCHANTABILITY or FITNESS FOR A PARTICULAR PURPOSE.  See the
# GNU General Public License for more details.
#
# You should have received a copy of the GNU General Public License
# along with this program.  If not, see <http://www.gnu.org/licenses/>.
"""
Created on Mar 5, 2016

@author: Patrik Dufresne
"""


from parameterized import parameterized_class

import rdiffweb.test


@parameterized_class(
    [
        {"default_config": {'environment': 'production'}, "expect_stacktrace": False},
        {"default_config": {'environment': 'development'}, "expect_stacktrace": True},
        {"default_config": {'debug': False}, "expect_stacktrace": False},
        {"default_config": {'debug': True}, "expect_stacktrace": True},
    ]
)
class ErrorPageTest(rdiffweb.test.WebCase):

    login = True

    def test_error_page(self):
<<<<<<< HEAD
        # When browsing the invalid URL
        self.getPage('/invalid/')
        # Then a 404 error page is return using jinja2 template
        self.assertStatus("404 Not Found")
        self.assertInBody("Oops!")

    def test_error_page_exception(self):
        # When browsing a an invalid path
        self.getPage('/browse/invalid/')
        # Then a 404 error page is return using jinja2 template
=======
        # Given a webserver started with production environment
        # When error page is return
        self.getPage('/invalid/')
        # Then page doesn't contain a stack trace
>>>>>>> 73a369a3
        self.assertStatus("404 Not Found")
        self.assertInBody("Oops!")
        if self.expect_stacktrace:
            self.assertInBody('Traceback (most recent call last):')
        else:
            self.assertNotInBody('Traceback (most recent call last):')<|MERGE_RESOLUTION|>--- conflicted
+++ resolved
@@ -39,23 +39,11 @@
     login = True
 
     def test_error_page(self):
-<<<<<<< HEAD
         # When browsing the invalid URL
         self.getPage('/invalid/')
         # Then a 404 error page is return using jinja2 template
         self.assertStatus("404 Not Found")
         self.assertInBody("Oops!")
-
-    def test_error_page_exception(self):
-        # When browsing a an invalid path
-        self.getPage('/browse/invalid/')
-        # Then a 404 error page is return using jinja2 template
-=======
-        # Given a webserver started with production environment
-        # When error page is return
-        self.getPage('/invalid/')
-        # Then page doesn't contain a stack trace
->>>>>>> 73a369a3
         self.assertStatus("404 Not Found")
         self.assertInBody("Oops!")
         if self.expect_stacktrace:
