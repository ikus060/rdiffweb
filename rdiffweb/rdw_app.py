# -*- coding: utf-8 -*-
# rdiffweb, A web interface to rdiff-backup repositories
# Copyright (C) 2012-2021 rdiffweb contributors
#
# This program is free software: you can redistribute it and/or modify
# it under the terms of the GNU General Public License as published by
# the Free Software Foundation, either version 3 of the License, or
# (at your option) any later version.
#
# This program is distributed in the hope that it will be useful,
# but WITHOUT ANY WARRANTY; without even the implied warranty of
# MERCHANTABILITY or FITNESS FOR A PARTICULAR PURPOSE.  See the
# GNU General Public License for more details.
#
# You should have received a copy of the GNU General Public License
# along with this program.  If not, see <http://www.gnu.org/licenses/>.

import logging
import os

import cherrypy
import cherrypy.lib.sessions
import pkg_resources
from cherrypy import Application

import rdiffweb
import rdiffweb.controller.filter_authorization
import rdiffweb.core.login  # noqa
import rdiffweb.core.notification
import rdiffweb.core.quota
import rdiffweb.core.remove_older
import rdiffweb.plugins.ldap
import rdiffweb.plugins.scheduler
import rdiffweb.plugins.smtp
import rdiffweb.tools.auth_basic
import rdiffweb.tools.auth_form
import rdiffweb.tools.currentuser
import rdiffweb.tools.db
import rdiffweb.tools.enrich_session
import rdiffweb.tools.errors
import rdiffweb.tools.i18n
import rdiffweb.tools.proxy
import rdiffweb.tools.ratelimit
import rdiffweb.tools.secure_headers
from rdiffweb.controller import Controller
from rdiffweb.controller.api import ApiPage
from rdiffweb.controller.dispatch import static  # noqa
from rdiffweb.controller.page_admin import AdminPage
from rdiffweb.controller.page_browse import BrowsePage
from rdiffweb.controller.page_delete import DeletePage
from rdiffweb.controller.page_graphs import GraphsPage
from rdiffweb.controller.page_history import HistoryPage
from rdiffweb.controller.page_locations import LocationsPage
from rdiffweb.controller.page_login import LoginPage, LogoutPage
from rdiffweb.controller.page_logs import LogsPage
from rdiffweb.controller.page_prefs import PreferencesPage
from rdiffweb.controller.page_restore import RestorePage
from rdiffweb.controller.page_settings import SettingsPage
from rdiffweb.controller.page_status import StatusPage
from rdiffweb.core import rdw_templating
from rdiffweb.core.config import Option, parse_args
from rdiffweb.core.model import DbSession, UserObject

# Define the logger
logger = logging.getLogger(__name__)

<<<<<<< HEAD

@cherrypy.tools.db()
@cherrypy.tools.proxy()
@cherrypy.tools.enrich_session()
=======
# Define cherrypy development environment
cherrypy.config.environments['development'] = {
    'engine.autoreload.on': True,
    'checker.on': False,
    'tools.log_headers.on': True,
    'request.show_tracebacks': True,
    'request.show_mismatched_params': True,
    'log.screen': False,
}


@cherrypy.tools.proxy()
@cherrypy.tools.secure_headers()
>>>>>>> 73a369a3
class Root(LocationsPage):
    def __init__(self):
        self.login = LoginPage()
        self.logout = LogoutPage()
        self.browse = BrowsePage()
        self.delete = DeletePage()
        self.restore = RestorePage()
        self.history = HistoryPage()
        self.status = StatusPage()
        self.admin = AdminPage()
        self.prefs = PreferencesPage()
        self.settings = SettingsPage()
        self.api = ApiPage()
        # Keep this for backward compatibility.
        self.api.set_encoding = self.settings
        self.api.remove_older = self.settings
        self.graphs = GraphsPage()
        self.logs = LogsPage()

        # Register static dir.
        static_dir = pkg_resources.resource_filename('rdiffweb', 'static')  # @UndefinedVariable
        self.static = static(static_dir)

        # Register robots.txt
        robots_txt = pkg_resources.resource_filename('rdiffweb', 'static/robots.txt')  # @UndefinedVariable
        self.robots_txt = static(robots_txt)


class RdiffwebApp(Application):
    """This class represent the application context."""

    _favicon = Option('favicon')

    _header_logo = Option('header_logo')

    _tempdir = Option('tempdir')

    @classmethod
    def parse_args(cls, args=None, config_file_contents=None):
        return parse_args(args, config_file_contents)

    def __init__(self, cfg):
        self.cfg = cfg
        db_uri = self.cfg.database_uri if '://' in self.cfg.database_uri else "sqlite:///" + self.cfg.database_uri
        cherrypy.config.update(
            {
<<<<<<< HEAD
                # Configure database plugins
                'tools.db.uri': db_uri,
                'tools.db.debug': cfg.debug,
=======
                'environment': 'development' if cfg.debug else cfg.environment,
>>>>>>> 73a369a3
                # Configure LDAP plugin
                'ldap.uri': cfg.ldap_uri,
                'ldap.base_dn': cfg.ldap_base_dn,
                'ldap.bind_dn': cfg.ldap_bind_dn,
                'ldap.bind_password': cfg.ldap_bind_password,
                'ldap.scope': cfg.ldap_scope,
                'ldap.tls': cfg.ldap_tls,
                'ldap.username_attribute': cfg.ldap_username_attribute,
                'ldap.required_group': cfg.ldap_required_group,
                'ldap.group_attribute': cfg.ldap_group_attribute,
                'ldap.group_attribute_is_dn': cfg.ldap_group_attribute_is_dn,
                'ldap.version': cfg.ldap_version,
                'ldap.network_timeout': cfg.ldap_network_timeout,
                'ldap.timeout': cfg.ldap_timeout,
                'ldap.encoding': cfg.ldap_encoding,
                # Configure login
                'login.add_missing_user': cfg.ldap_add_missing_user,
                'login.add_user_default_role': cfg.ldap_add_user_default_role,
                'login.add_user_default_userroot': cfg.ldap_add_user_default_userroot,
                # Configure SMTP plugin
                'smtp.server': cfg.email_host,
                'smtp.username': cfg.email_username,
                'smtp.password': cfg.email_password,
                'smtp.email_from': cfg.email_sender
                and '%s <%s>'
                % (
                    cfg.header_name,
                    cfg.email_sender,
                ),
                'smtp.encryption': cfg.email_encryption,
                # Configure remove_older plugin
                'remove_older.execution_time': self.cfg.remove_older_time,
                # Configure notification plugin
                'notification.execution_time': self.cfg.email_notification_time,
                'notification.send_changed': self.cfg.email_send_changed_notification,
                # Configure quota plugin
                'quota.set_quota_cmd': self.cfg.quota_set_cmd,
                'quota.get_quota_cmd': self.cfg.quota_get_cmd,
                'quota.get_usage_cmd': self.cfg.quota_used_cmd,
            }
        )
        # Create database if required
        cherrypy.tools.db.create_all()

        # Initialise the template engine.
        self.templates = rdw_templating.TemplateManager()

        # Pick the right implementation for storage
        rate_limit_storage_class = rdiffweb.tools.ratelimit.RamRateLimit
        if cfg.rate_limit_dir:
            rate_limit_storage_class = rdiffweb.tools.ratelimit.FileRateLimit

        config = {
            '/': {
                # To work around the new behaviour in CherryPy >= 5.5.0, force usage of
                # ISO-8859-1 encoding for URL. This avoid any conversion of the
                # URL into UTF-8.
                'request.uri_encoding': 'ISO-8859-1',
                'tools.auth_basic.realm': 'rdiffweb',
                'tools.auth_basic.checkpassword': self._checkpassword,
                'tools.auth_form.on': True,
                'tools.currentuser.on': True,
<<<<<<< HEAD
                'tools.currentuser.userobj': lambda username: UserObject.get_user(username),
                'tools.csrf.on': True,
=======
                'tools.currentuser.userobj': lambda username: self.store.get_user(username),
>>>>>>> 73a369a3
                'tools.i18n.on': True,
                'tools.i18n.default': 'en_US',
                'tools.i18n.mo_dir': pkg_resources.resource_filename('rdiffweb', 'locales'),  # @UndefinedVariable
                'tools.i18n.domain': 'messages',
                'tools.encode.on': True,
                'tools.encode.encoding': 'utf-8',
                'tools.gzip.on': True,
                'error_page.default': self.error_page,
                'tools.sessions.on': True,
                'tools.sessions.debug': cfg.debug,
                'tools.sessions.storage_class': DbSession,
                'tools.sessions.httponly': True,
                'tools.ratelimit.debug': cfg.debug,
                'tools.ratelimit.delay': 60,
                'tools.ratelimit.anonymous_limit': cfg.rate_limit,
                'tools.ratelimit.storage_class': rate_limit_storage_class,
                'tools.ratelimit.storage_path': cfg.rate_limit_dir,
            },
        }

        # Initialize the application
        Application.__init__(self, root=Root(), config=config)

        # Register favicon.ico
        self.root.favicon_ico = static(self._favicon)

        # Register header_logo
        if self._header_logo:
            self.root.header_logo = static(self._header_logo)

        # Define TEMP env
        if self._tempdir:
            os.environ["TMPDIR"] = self._tempdir

        # create user manager
        UserObject.create_admin_user(cfg.admin_user, cfg.admin_password)

    @property
    def currentuser(self):
        """
        Proxy property to get current user from cherrypy request object.
        Return a UserObject when logged in or None.
        """
        return getattr(cherrypy.serving.request, 'currentuser', None)

    def _checkpassword(self, realm, username, password):
        """
        Check basic authentication.
        """
        return any(cherrypy.engine.publish('login', username, password))

    def error_page(self, **kwargs):
        """
        Default error page shown to the user when an unexpected error occur.
        """
        # Log exception.
        logger.error(
            'error page: %s %s\n%s' % (kwargs.get('status', ''), kwargs.get('message', ''), kwargs.get('traceback', ''))
        )

        # Check expected response type.
        mtype = cherrypy.tools.accept.callable(['text/html', 'text/plain'])  # @UndefinedVariable
        if mtype == 'text/plain':
            return kwargs.get('message')

        # Try to build a nice error page.
        try:
            page = Controller()
            return page._compile_template('error_page_default.html', **kwargs)
        except Exception:
            # If failing, send the raw error message.
            return kwargs.get('message')

    @property
    def version(self):
        """
        Get the current running version (using package info).
        """
        return rdiffweb.__version__<|MERGE_RESOLUTION|>--- conflicted
+++ resolved
@@ -64,12 +64,7 @@
 # Define the logger
 logger = logging.getLogger(__name__)
 
-<<<<<<< HEAD
-
-@cherrypy.tools.db()
-@cherrypy.tools.proxy()
-@cherrypy.tools.enrich_session()
-=======
+
 # Define cherrypy development environment
 cherrypy.config.environments['development'] = {
     'engine.autoreload.on': True,
@@ -80,10 +75,10 @@
     'log.screen': False,
 }
 
-
+@cherrypy.tools.db()
+@cherrypy.tools.enrich_session()
 @cherrypy.tools.proxy()
 @cherrypy.tools.secure_headers()
->>>>>>> 73a369a3
 class Root(LocationsPage):
     def __init__(self):
         self.login = LoginPage()
@@ -130,13 +125,10 @@
         db_uri = self.cfg.database_uri if '://' in self.cfg.database_uri else "sqlite:///" + self.cfg.database_uri
         cherrypy.config.update(
             {
-<<<<<<< HEAD
+                'environment': 'development' if cfg.debug else cfg.environment,
                 # Configure database plugins
                 'tools.db.uri': db_uri,
                 'tools.db.debug': cfg.debug,
-=======
-                'environment': 'development' if cfg.debug else cfg.environment,
->>>>>>> 73a369a3
                 # Configure LDAP plugin
                 'ldap.uri': cfg.ldap_uri,
                 'ldap.base_dn': cfg.ldap_base_dn,
@@ -199,12 +191,7 @@
                 'tools.auth_basic.checkpassword': self._checkpassword,
                 'tools.auth_form.on': True,
                 'tools.currentuser.on': True,
-<<<<<<< HEAD
                 'tools.currentuser.userobj': lambda username: UserObject.get_user(username),
-                'tools.csrf.on': True,
-=======
-                'tools.currentuser.userobj': lambda username: self.store.get_user(username),
->>>>>>> 73a369a3
                 'tools.i18n.on': True,
                 'tools.i18n.default': 'en_US',
                 'tools.i18n.mo_dir': pkg_resources.resource_filename('rdiffweb', 'locales'),  # @UndefinedVariable
